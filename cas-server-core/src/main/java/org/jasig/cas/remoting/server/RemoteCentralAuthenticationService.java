/*
 * Licensed to Jasig under one or more contributor license
 * agreements. See the NOTICE file distributed with this work
 * for additional information regarding copyright ownership.
 * Jasig licenses this file to you under the Apache License,
 * Version 2.0 (the "License"); you may not use this file
 * except in compliance with the License.  You may obtain a
 * copy of the License at the following location:
 *
 *   http://www.apache.org/licenses/LICENSE-2.0
 *
 * Unless required by applicable law or agreed to in writing,
 * software distributed under the License is distributed on an
 * "AS IS" BASIS, WITHOUT WARRANTIES OR CONDITIONS OF ANY
 * KIND, either express or implied.  See the License for the
 * specific language governing permissions and limitations
 * under the License.
 */
package org.jasig.cas.remoting.server;

import java.util.Set;
import javax.validation.ConstraintViolation;
import javax.validation.Validation;
import javax.validation.Validator;
import javax.validation.constraints.NotNull;

import org.jasig.cas.CentralAuthenticationService;
import org.jasig.cas.authentication.AuthenticationException;
import org.jasig.cas.authentication.principal.Credentials;
import org.jasig.cas.authentication.principal.Service;
import org.jasig.cas.ticket.TicketException;
import org.jasig.cas.validation.Assertion;
import org.springframework.util.Assert;

<<<<<<< HEAD
=======
import javax.validation.ConstraintViolation;
import javax.validation.Validation;
import javax.validation.Validator;
import javax.validation.constraints.NotNull;
import java.util.Set;

>>>>>>> 275dde88
/**
 * Wrapper implementation around a CentralAuthenticationService that does
 * completes the marshalling of parameters from the web-service layer to the
 * service layer. Typically the only thing that is done is to validate the
 * parameters (as you would in the web tier) and then delegate to the service
 * layer.
 * <p>
 * The following properties are required:
 * </p>
 * <ul>
 * <li>centralAuthenticationService - the service layer we are delegating to.</li>
 * </ul>
 *
 * @author Scott Battaglia

 * @since 3.0
 */
public final class RemoteCentralAuthenticationService implements CentralAuthenticationService {

    /** The CORE to delegate to. */
    @NotNull
    private CentralAuthenticationService centralAuthenticationService;

    /** The validators to check the Credentials. */
    @NotNull
    private Validator validator = Validation.buildDefaultValidatorFactory().getValidator();

    /**
     * @throws IllegalArgumentException if the Credentials are null or if given
     * invalid credentials.
     */
    public String createTicketGrantingTicket(final Credentials credentials)
            throws AuthenticationException, TicketException {

        Assert.notNull(credentials, "credentials cannot be null");
        checkForErrors(credentials);

        return this.centralAuthenticationService.createTicketGrantingTicket(credentials);
    }

    public String grantServiceTicket(final String ticketGrantingTicketId, final Service service)
            throws TicketException {
        return this.centralAuthenticationService.grantServiceTicket(ticketGrantingTicketId, service);
    }

    /**
     * @throws IllegalArgumentException if given invalid credentials
     */
<<<<<<< HEAD
    public String grantServiceTicket(
            final String ticketGrantingTicketId, final Service service, final Credentials credentials)
            throws AuthenticationException, TicketException {

=======
    public String grantServiceTicket(final String ticketGrantingTicketId, final Service service,
            final Credentials credentials) throws TicketException {
>>>>>>> 275dde88
        checkForErrors(credentials);

        return this.centralAuthenticationService.grantServiceTicket(ticketGrantingTicketId, service, credentials);
    }

    public Assertion validateServiceTicket(final String serviceTicketId, final Service service) throws TicketException {
        return this.centralAuthenticationService.validateServiceTicket(serviceTicketId, service);
    }

    public void destroyTicketGrantingTicket(final String ticketGrantingTicketId) {
        this.centralAuthenticationService.destroyTicketGrantingTicket(ticketGrantingTicketId);
    }

    /**
     * @throws IllegalArgumentException if the credentials are invalid.
     */
<<<<<<< HEAD
    public String delegateTicketGrantingTicket(final String serviceTicketId, final Credentials credentials)
            throws AuthenticationException, TicketException {

=======
    public String delegateTicketGrantingTicket(final String serviceTicketId,
            final Credentials credentials) throws TicketException {
>>>>>>> 275dde88
        checkForErrors(credentials);

        return this.centralAuthenticationService.delegateTicketGrantingTicket(serviceTicketId, credentials);
    }

    private void checkForErrors(final Credentials credentials) {
        if (credentials == null) {
            return;
        }

        final Set<ConstraintViolation<Credentials>> errors = this.validator.validate(credentials);
        if (!errors.isEmpty()) {
            throw new IllegalArgumentException("Error validating credentials: " + errors.toString());
        }
    }

    /**
     * Set the CentralAuthenticationService.
     *
     * @param centralAuthenticationService The CentralAuthenticationService to
     * set.
     */
    public void setCentralAuthenticationService(
        final CentralAuthenticationService centralAuthenticationService) {
        this.centralAuthenticationService = centralAuthenticationService;
    }

    /**
     * Set the list of validators.
     *
     * @param validator The array of validators to use.
     */
    public void setValidator(final Validator validator) {
        this.validator = validator;
    }
}<|MERGE_RESOLUTION|>--- conflicted
+++ resolved
@@ -32,15 +32,6 @@
 import org.jasig.cas.validation.Assertion;
 import org.springframework.util.Assert;
 
-<<<<<<< HEAD
-=======
-import javax.validation.ConstraintViolation;
-import javax.validation.Validation;
-import javax.validation.Validator;
-import javax.validation.constraints.NotNull;
-import java.util.Set;
-
->>>>>>> 275dde88
 /**
  * Wrapper implementation around a CentralAuthenticationService that does
  * completes the marshalling of parameters from the web-service layer to the
@@ -89,15 +80,10 @@
     /**
      * @throws IllegalArgumentException if given invalid credentials
      */
-<<<<<<< HEAD
     public String grantServiceTicket(
             final String ticketGrantingTicketId, final Service service, final Credentials credentials)
             throws AuthenticationException, TicketException {
 
-=======
-    public String grantServiceTicket(final String ticketGrantingTicketId, final Service service,
-            final Credentials credentials) throws TicketException {
->>>>>>> 275dde88
         checkForErrors(credentials);
 
         return this.centralAuthenticationService.grantServiceTicket(ticketGrantingTicketId, service, credentials);
@@ -114,14 +100,9 @@
     /**
      * @throws IllegalArgumentException if the credentials are invalid.
      */
-<<<<<<< HEAD
     public String delegateTicketGrantingTicket(final String serviceTicketId, final Credentials credentials)
             throws AuthenticationException, TicketException {
 
-=======
-    public String delegateTicketGrantingTicket(final String serviceTicketId,
-            final Credentials credentials) throws TicketException {
->>>>>>> 275dde88
         checkForErrors(credentials);
 
         return this.centralAuthenticationService.delegateTicketGrantingTicket(serviceTicketId, credentials);
