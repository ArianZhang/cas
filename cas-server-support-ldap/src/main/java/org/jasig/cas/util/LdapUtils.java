/*
 * Licensed to Jasig under one or more contributor license
 * agreements. See the NOTICE file distributed with this work
 * for additional information regarding copyright ownership.
 * Jasig licenses this file to you under the Apache License,
 * Version 2.0 (the "License"); you may not use this file
 * except in compliance with the License.  You may obtain a
 * copy of the License at the following location:
 *
 *   http://www.apache.org/licenses/LICENSE-2.0
 *
 * Unless required by applicable law or agreed to in writing,
 * software distributed under the License is distributed on an
 * "AS IS" BASIS, WITHOUT WARRANTIES OR CONDITIONS OF ANY
 * KIND, either express or implied.  See the License for the
 * specific language governing permissions and limitations
 * under the License.
 */
package org.jasig.cas.util;

import org.apache.commons.lang.math.NumberUtils;
import org.ldaptive.Connection;
import org.ldaptive.LdapAttribute;
import org.ldaptive.LdapEntry;
import org.slf4j.Logger;
import org.slf4j.LoggerFactory;

/**
 * Utilities related to LDAP functions.
 *
 * @author Scott Battaglia
 * @author Misagh Moayyed
 * @since 3.0
 */
public final class LdapUtils {

<<<<<<< HEAD
    private static final Logger LOGGER = LoggerFactory.getLogger(LdapUtils.class);
=======
    public static final String OBJECTCLASS_ATTRIBUTE = "objectClass";

    private static final Logger log = LoggerFactory.getLogger(LdapUtils.class);
>>>>>>> 1bd96e72

    private LdapUtils() {
        // private constructor so that no one can instantiate.
    }

    /**
     * Close the given context and ignore any thrown exception. This is useful
     * for typical finally blocks in manual Ldap statements.
     *
<<<<<<< HEAD
     * @param filter search filter
     * @param userName ldap userName used by the filter
     * @return the filtered string populated with the username
=======
     * @param context the Ldap connection to close
>>>>>>> 1bd96e72
     */
    public static void closeConnection(final Connection context) {
        if (context != null) {
            try {
                context.close();
            } catch (final Exception ex) {
                log.warn("Could not close ldap connection", ex);
            }
        }
    }

    /**
     * Reads a Boolean value from the LdapEntry.
     *
     * @param ctx       the ldap entry
     * @param attribute the attribute name
     * @return <code>true</code> if the attribute's value matches (case-insensitive) <code>"true"</code>, otherwise false
     */
    public static Boolean getBoolean(final LdapEntry ctx, final String attribute) {
        return getBoolean(ctx, attribute, false);
    }

    /**
     * Reads a Boolean value from the LdapEntry.
     *
     * @param ctx       the ldap entry
     * @param attribute the attribute name
     * @param nullValue the value which should be returning in case of a null value
     * @return <code>true</code> if the attribute's value matches (case-insensitive) <code>"true"</code>, otherwise false
     */
    public static Boolean getBoolean(final LdapEntry ctx, final String attribute, final Boolean nullValue) {
        final String v = getString(ctx, attribute, nullValue.toString());
        if (v != null) {
            return v.equalsIgnoreCase(Boolean.TRUE.toString());
        }
        return nullValue;
    }

    /**
     * Reads a Long value from the LdapEntry.
     *
     * @param ctx       the ldap entry
     * @param attribute the attribute name
     */
    public static Long getLong(final LdapEntry ctx, final String attribute) {
        return getLong(ctx, attribute, Long.MIN_VALUE);
    }

    /**
     * Reads a Long value from the LdapEntry.
     *
     * @param ctx       the ldap entry
     * @param attribute the attribute name
     * @param nullValue the value which should be returning in case of a null value
     */
    public static Long getLong(final LdapEntry ctx, final String attribute, final Long nullValue) {
        final String v = getString(ctx, attribute, nullValue.toString());
        if (v != null && NumberUtils.isNumber(v)) {
            return Long.valueOf(v);
        }
        return nullValue;
    }

    /**
     * Reads a String value from the LdapEntry.
     *
     * @param ctx       the ldap entry
     * @param attribute the attribute name
     */
    public static String getString(final LdapEntry ctx, final String attribute) {
        return getString(ctx, attribute, null);
    }

    /**
     * Reads a String value from the LdapEntry.
     *
     * @param ctx       the ldap entry
     * @param attribute the attribute name
     * @param nullValue the value which should be returning in case of a null value
     */
<<<<<<< HEAD
    public static void closeContext(final DirContext context) {
        if (context != null) {
            try {
                context.close();
            } catch (final NamingException ex) {
                LOGGER.warn("Could not close context", ex);
            }
=======
    public static String getString(final LdapEntry ctx, final String attribute, final String nullValue) {
        final LdapAttribute attr = ctx.getAttribute(attribute);
        if (attr == null) {
            return nullValue;
        }

        final String v = attr.getStringValue();
        if (v != null) {
            return v;
>>>>>>> 1bd96e72
        }
        return nullValue;
    }
}<|MERGE_RESOLUTION|>--- conflicted
+++ resolved
@@ -34,13 +34,9 @@
  */
 public final class LdapUtils {
 
-<<<<<<< HEAD
-    private static final Logger LOGGER = LoggerFactory.getLogger(LdapUtils.class);
-=======
     public static final String OBJECTCLASS_ATTRIBUTE = "objectClass";
 
-    private static final Logger log = LoggerFactory.getLogger(LdapUtils.class);
->>>>>>> 1bd96e72
+    private static final Logger LOGGER = LoggerFactory.getLogger(LdapUtils.class);
 
     private LdapUtils() {
         // private constructor so that no one can instantiate.
@@ -50,20 +46,14 @@
      * Close the given context and ignore any thrown exception. This is useful
      * for typical finally blocks in manual Ldap statements.
      *
-<<<<<<< HEAD
-     * @param filter search filter
-     * @param userName ldap userName used by the filter
-     * @return the filtered string populated with the username
-=======
      * @param context the Ldap connection to close
->>>>>>> 1bd96e72
      */
     public static void closeConnection(final Connection context) {
         if (context != null) {
             try {
                 context.close();
             } catch (final Exception ex) {
-                log.warn("Could not close ldap connection", ex);
+                LOGGER.warn("Could not close ldap connection", ex);
             }
         }
     }
@@ -137,15 +127,6 @@
      * @param attribute the attribute name
      * @param nullValue the value which should be returning in case of a null value
      */
-<<<<<<< HEAD
-    public static void closeContext(final DirContext context) {
-        if (context != null) {
-            try {
-                context.close();
-            } catch (final NamingException ex) {
-                LOGGER.warn("Could not close context", ex);
-            }
-=======
     public static String getString(final LdapEntry ctx, final String attribute, final String nullValue) {
         final LdapAttribute attr = ctx.getAttribute(attribute);
         if (attr == null) {
@@ -155,7 +136,6 @@
         final String v = attr.getStringValue();
         if (v != null) {
             return v;
->>>>>>> 1bd96e72
         }
         return nullValue;
     }
